{
  inputs = {
    nixpkgs.url = "github:NixOS/nixpkgs/nixos-unstable";
    flake-parts = {
      url = "github:hercules-ci/flake-parts";
      inputs.nixpkgs-lib.follows = "nixpkgs";
    };
    arion = {
      url = "github:hercules-ci/arion";
      inputs.nixpkgs.follows = "nixpkgs";
    };
    treefmt-nix = {
      url = "github:numtide/treefmt-nix";
      inputs.nixpkgs.follows = "nixpkgs";
    };
    pre-commit-hooks = {
      url = "github:cachix/pre-commit-hooks.nix";
      inputs.nixpkgs.follows = "nixpkgs";
    };
    foundry = {
      url = "github:shazow/foundry.nix/monthly";
      inputs.nixpkgs.follows = "nixpkgs";
    };
    crane = {
      url = "github:ipetkov/crane";
      inputs.nixpkgs.follows = "nixpkgs";
    };
    rust-overlay = {
      url = "github:oxalica/rust-overlay";
      inputs.nixpkgs.follows = "nixpkgs";
    };
  };
  outputs = inputs@{ self, nixpkgs, flake-parts, crane, ... }:
    flake-parts.lib.mkFlake { inherit inputs; } {
      systems =
        [ "x86_64-linux" "aarch64-linux" "aarch64-darwin" "x86_64-darwin" ];
      imports = [
        ./uniond/uniond.nix
        ./uniond/proto.nix
        ./docs/docs.nix
        ./rust/rust.nix
        ./evm/evm.nix
<<<<<<< HEAD
        ./tools/prysmctl.nix
        ./tools/prysm-beacon-chain.nix
        ./tools/prysm-validator.nix
=======
        ./rust/proto.nix
        ./tools/lodestar-cli/lodestar-cli.nix
        ./tools/libwasmvm/libwasmvm.nix
>>>>>>> f34fde73
        ./networks/devnet.nix
        ./networks/genesis/devnet.nix
        ./unionpd/unionpd.nix
        inputs.treefmt-nix.flakeModule
        inputs.pre-commit-hooks.flakeModule
      ];
      perSystem = { config, self', inputs', pkgs, system, lib, ... }:
        let
          crane = rec {
            lib = self.inputs.crane.lib.${system};
            nightly = lib.overrideToolchain self'.packages.rust-nightly;
          };
        in
        {
          _module = {
            args = {

              inherit crane;
              pkgs = import nixpkgs {
                inherit system;
                overlays = with inputs; [
                  rust-overlay.overlays.default
                ];
              };
              devnetConfig = { validatorCount = 4; };
              proto = {
                uniond = builtins.path {
                  name = "uniond-proto";
                  path = ./uniond/proto;
                };
                unionpd = builtins.path {
                  name = "unionpd-proto";
                  path = ./unionpd/proto;
                };
                cometbls = builtins.fetchGit {
                  name = "cometbls";
                  url = "github:UnionFi/cometbls";
                  rev = "f19ae296cf176b343ea214967810ba735813e73f";
                };
                cosmossdk = builtins.fetchGit {
                  name = "cosmos-sdk";
                  url = "github:UnionFi/cosmos-sdk";
                  rev = "021566a5aba49e79356e2e6e246494e118f12605";
                };
                ibcgo = pkgs.fetchFromGitHub {
                  name = "ibc-go";
                  owner = "strangelove-ventures";
                  repo = "ibc-go";
                  rev = "f8081a1828e47e11791b036659dd6d0e7be5473b";
                  sha256 = "sha256-e9z9+VxoQkrvWeYzdxHax6L10eQebRjW7GrD5wnaLv8=";
                };
                ics23 = pkgs.fetchFromGitHub {
                  name = "ics23";
                  owner = "cosmos";
                  repo = "ics23";
                  rev = "b1abd8678aab07165efd453c96796a179eb3131f";
                  sha256 = "sha256-O7oZI+29xKAbMHssg5HhxlssedSfejCuzHNHYX7WwBc=";
                };
                cosmosproto = pkgs.fetchFromGitHub {
                  name = "cosmosproto";
                  owner = "cosmos";
                  repo = "cosmos-proto";
                  rev = "v1.0.0-beta.3";
                  sha256 = "sha256-kFm1ChSmm5pU9oJqKmWq4KfO/hxgxzvcSzr66oTulos=";
                };
                gogoproto = pkgs.fetchFromGitHub {
                  name = "gogoproto";
                  owner = "cosmos";
                  repo = "gogoproto";
                  rev = "v1.4.7";
                  sha256 = "sha256-oaGwDFbz/xgL7hDtvdh/mIcRIGBdp+/xuKeuBE2ZpqY=";
                };
                googleapis = pkgs.fetchFromGitHub {
                  name = "googleapis";
                  owner = "googleapis";
                  repo = "googleapis";
                  rev = "6774ccbbc3f182f6ae3a32dca29e1da489ad8a8f";
                  sha256 = "sha256-TME4wkdmqrb0Shuc5uFqSGSoDaMhM9YJv9kvTam7c9I=";
                };
              };
            };
          };

          packages = {
            default = self'.packages.uniond;
            rust-nightly = pkgs.rust-bin.fromRustupToolchainFile ./rust/rust-toolchain.toml;
          };

          checks = {
            spellcheck = pkgs.stdenv.mkDerivation {
              name = "spellcheck";
              dontUnpack = true;
              src = ./.;
              buildInputs = [ pkgs.nodePackages.cspell ];
              doCheck = true;
              checkPhase = ''
                cd $src/.
                cspell lint --no-progress "**"
                touch $out
              '';
            };

            nil = pkgs.stdenv.mkDerivation {
              name = "nil";
              dontUnpack = true;
              src = ./.;
              buildInputs = [ pkgs.nil ];
              doCheck = true;
              checkPhase = ''
                cd $src/.
                for i in `find . -name "*.nix" -type f`; do
                    nil diagnostics "$i"
                done
                touch $out
              '';
            };

            pre-commit-check = inputs.pre-commit-hooks.lib.${system}.run {
              src = ./.;
              hooks = {
                commitizen.enable = true;
                nil.enable = true;
                treefmt-nix = {
                  enable = true;
                  name = "treefmt";
                  entry = "nix build .#checks.${system}.treefmt -L";
                  pass_filenames = false;
                };
                spellcheck = {
                  enable = true;
                  name = "spellcheck";
                  entry = "nix build .#checks.${system}.spellcheck -L";
                  pass_filenames = false;
                };
              };
            };
          };

          devShells =
            let
              baseShell = {
                buildInputs = [ self'.packages.rust-nightly ] ++
                  (with pkgs; [
                    protobuf
                    buf
                    nixfmt
                    go_1_20
                    gopls
                    gotools
                    go-tools
                    nodejs
                    yarn
                    nil
                    marksman
                    jq
                    yq
                    solc
                  ]);
                nativeBuildInputs = [ config.treefmt.build.wrapper ];
                GOPRIVATE = "github.com/unionfi/*";
              };
            in
            {
              default = pkgs.mkShell baseShell;
              githook = pkgs.mkShell (baseShell // {
                inherit (self'.checks.pre-commit-check) shellHook;
              });
              # @hussein-aitlahcen: require `--option sandbox relaxed`
              evm = pkgs.mkShell (baseShell // {
                buildInputs = baseShell.buildInputs ++ [
                  inputs.foundry.defaultPackage.${system}
                  pkgs.solc
                  pkgs.go-ethereum
                  self'.packages.lodestar-cli
                ];
              });
            };
<<<<<<< HEAD
          in
          {
            default = pkgs.mkShell baseShell;
            githook = pkgs.mkShell (baseShell // {
              inherit (self'.checks.pre-commit-check) shellHook;
            });
            # @hussein-aitlahcen: require `--option sandbox relaxed`
            evm = pkgs.mkShell (baseShell // {
              buildInputs = baseShell.buildInputs ++ [
                inputs.foundry.defaultPackage.${system}
                pkgs.solc
                pkgs.go-ethereum
                self'.packages.prysmctl
                self'.packages.prysm-beacon-chain
                self'.packages.prysm-validator
              ];
            });
          };
=======
>>>>>>> f34fde73

          treefmt = {
            projectRootFile = "flake.nix";
            programs.nixpkgs-fmt.enable = true;
            programs.gofmt.enable = true;
            settings.global.excludes = [ "uniond/vendor/**" ];
          };
        };
    };
}<|MERGE_RESOLUTION|>--- conflicted
+++ resolved
@@ -40,15 +40,11 @@
         ./docs/docs.nix
         ./rust/rust.nix
         ./evm/evm.nix
-<<<<<<< HEAD
         ./tools/prysmctl.nix
         ./tools/prysm-beacon-chain.nix
         ./tools/prysm-validator.nix
-=======
         ./rust/proto.nix
-        ./tools/lodestar-cli/lodestar-cli.nix
         ./tools/libwasmvm/libwasmvm.nix
->>>>>>> f34fde73
         ./networks/devnet.nix
         ./networks/genesis/devnet.nix
         ./unionpd/unionpd.nix
@@ -222,31 +218,12 @@
                   inputs.foundry.defaultPackage.${system}
                   pkgs.solc
                   pkgs.go-ethereum
-                  self'.packages.lodestar-cli
+                  self'.packages.prysmctl
+                  self'.packages.prysm-beacon-chain
+                  self'.packages.prysm-validator
                 ];
               });
             };
-<<<<<<< HEAD
-          in
-          {
-            default = pkgs.mkShell baseShell;
-            githook = pkgs.mkShell (baseShell // {
-              inherit (self'.checks.pre-commit-check) shellHook;
-            });
-            # @hussein-aitlahcen: require `--option sandbox relaxed`
-            evm = pkgs.mkShell (baseShell // {
-              buildInputs = baseShell.buildInputs ++ [
-                inputs.foundry.defaultPackage.${system}
-                pkgs.solc
-                pkgs.go-ethereum
-                self'.packages.prysmctl
-                self'.packages.prysm-beacon-chain
-                self'.packages.prysm-validator
-              ];
-            });
-          };
-=======
->>>>>>> f34fde73
 
           treefmt = {
             projectRootFile = "flake.nix";
