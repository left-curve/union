--- conflicted
+++ resolved
@@ -38,17 +38,11 @@
         ./uniond/uniond.nix
         ./uniond/proto.nix
         ./docs/docs.nix
-<<<<<<< HEAD
         ./light-clients/light-clients.nix
         ./tools/lodestar-cli/lodestar-cli.nix
         ./networks/devnet.nix
         ./networks/genesis/devnet.nix
-=======
-        ./tools/lodestar-cli/lodestar-cli.nix
-        ./networks/devnet.nix
-        ./networks/genesis/devnet.nix
         ./unionpd/unionpd.nix
->>>>>>> 6d462858
 
         inputs.treefmt-nix.flakeModule
         inputs.pre-commit-hooks.flakeModule
